"""
Defines the CodeEditor widget based on Ace.
"""
from __future__ import annotations

from typing import (
    TYPE_CHECKING, ClassVar, Mapping, Optional,
)

import param

from pyviz_comms import JupyterComm

from ..models.enums import ace_themes
from ..util import lazy_load
from .base import Widget

if TYPE_CHECKING:
    from bokeh.document import Document
    from bokeh.model import Model
    from pyviz_comms import Comm


class CodeEditor(Widget):
    """
    The CodeEditor widget allows displaying and editing code in the
    powerful Ace editor.

    Reference: https://panel.holoviz.org/reference/widgets/CodeEditor.html

    :Example:

    >>> CodeEditor(value=py_code, language='python', theme='monokai')
    """

    annotations = param.List(default=[], doc="""
        List of annotations to add to the editor.""")

    filename = param.String(doc="Filename from which to deduce language")

    language = param.String(default='text', doc="Language of the editor")

    print_margin = param.Boolean(default=False, doc="""
        Whether to show the a print margin.""")

    readonly = param.Boolean(default=False, doc="""
        Define if editor content can be modified. Alias for disabled.""")

    theme = param.ObjectSelector(default="chrome", objects=list(ace_themes),
                                 doc="Theme of the editor")

<<<<<<< HEAD
    value = param.String(doc="""
        State of the current code in the editor upon loss of focus, i.e. clicking outside the editor.""")
=======
    value = param.String(default="", doc="State of the current code in the editor")
>>>>>>> 96b2da8c

    value_input = param.String(doc="State of the current code updated on every key press.")

    _rename: ClassVar[Mapping[str, str | None]] = {"value": "code", "value_input": "code_input", "name": None}

    def __init__(self, **params):
        if 'readonly' in params:
            params['disabled'] = params['readonly']
        elif 'disabled' in params:
            params['readonly'] = params['disabled']
        super().__init__(**params)
        self._internal_callbacks.append(
            self.param.watch(self._update_disabled, ['disabled', 'readonly'])
        )
        self.jslink(self, readonly='disabled', bidirectional=True)

    @param.depends("value", watch=True)
    def _update_value_input(self):
        self.value_input = self.value

    def _get_model(
        self, doc: Document, root: Optional[Model] = None,
        parent: Optional[Model] = None, comm: Optional[Comm] = None
    ) -> Model:
        if self._widget_type is None:
            self._widget_type = lazy_load(
                'panel.models.ace', 'AcePlot', isinstance(comm, JupyterComm),
                root, ext='codeeditor'
            )
        return super()._get_model(doc, root, parent, comm)

    def _update_disabled(self, *events: param.parameterized.Event):
        for event in events:
            if event.name == 'disabled':
                self.readonly = event.new
            elif event.name == 'readonly':
                self.disabled = event.new<|MERGE_RESOLUTION|>--- conflicted
+++ resolved
@@ -49,12 +49,8 @@
     theme = param.ObjectSelector(default="chrome", objects=list(ace_themes),
                                  doc="Theme of the editor")
 
-<<<<<<< HEAD
-    value = param.String(doc="""
+    value = param.String(default="", doc="""
         State of the current code in the editor upon loss of focus, i.e. clicking outside the editor.""")
-=======
-    value = param.String(default="", doc="State of the current code in the editor")
->>>>>>> 96b2da8c
 
     value_input = param.String(doc="State of the current code updated on every key press.")
 
