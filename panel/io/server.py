--- conflicted
+++ resolved
@@ -741,150 +741,6 @@
         return absolute_path
 
 
-<<<<<<< HEAD
-def modify_document(self, doc: 'Document'):
-    from bokeh.io.doc import set_curdoc as bk_set_curdoc
-
-    from ..config import config
-
-    logger.info(LOG_SESSION_LAUNCHING, id(doc))
-
-    if config.autoreload:
-        path = self._runner.path
-        argv = self._runner._argv
-        handler = type(self)(filename=path, argv=argv)
-        self._runner = handler._runner
-
-    module = self._runner.new_module()
-
-    # If no module was returned it means the code runner has some permanent
-    # unfixable problem, e.g. the configured source code has a syntax error
-    if module is None:
-        return
-
-    # One reason modules are stored is to prevent the module
-    # from being gc'd before the document is. A symptom of a
-    # gc'd module is that its globals become None. Additionally
-    # stored modules are used to provide correct paths to
-    # custom models resolver.
-    sys.modules[module.__name__] = module
-    doc.modules._modules.append(module)
-
-    try:
-        old_doc = curdoc()
-    except RuntimeError:
-        old_doc = None
-    bk_set_curdoc(doc)
-
-    if config.autoreload:
-        set_curdoc(doc)
-        state.onload(autoreload_watcher)
-
-    sessions = []
-
-    try:
-        def post_check():
-            newdoc = curdoc()
-            # Do not let curdoc track modules when autoreload is enabled
-            # otherwise it will erroneously complain that there is
-            # a memory leak
-            if config.autoreload:
-                newdoc.modules._modules = []
-
-            # script is supposed to edit the doc not replace it
-            if newdoc is not doc:
-                raise RuntimeError("%s at '%s' replaced the output document" % (self._origin, self._runner.path))
-
-            # dask.distributed sets the logging level to error
-            logging.getLogger('bokeh').setLevel(logging.INFO)
-
-        def handle_exception(handler, e):
-            from bokeh.application.handlers.handler import handle_exception
-
-            from ..pane import Alert
-
-            # Clean up
-            del sys.modules[module.__name__]
-
-            if hasattr(doc, 'modules'):
-                doc.modules._modules.remove(module)
-            else:
-                doc._modules.remove(module)
-            bokeh.application.handlers.code_runner.handle_exception = handle_exception
-            tb = html.escape(traceback.format_exc()).replace('\033[1m', '<b>').replace('\033[0m', '</b>')
-
-            # Serve error
-            e_msg = str(e).replace('\033[1m', '<b>').replace('\033[0m', '</b>')
-            Alert(
-                f'<b>{type(e).__name__}</b>: {e_msg}</br><pre style="overflow-y: auto">{tb}</pre>',
-                alert_type='danger', margin=5, sizing_mode='stretch_width'
-            ).servable()
-
-        if config.autoreload:
-            bokeh.application.handlers.code_runner.handle_exception = handle_exception
-
-        state._launching.append(doc)
-        with _monkeypatch_io(self._loggers):
-            with patch_curdoc(doc):
-                with profile_ctx(config.profiler) as sessions:
-                    self._runner.run(module, post_check)
-
-        def _log_session_destroyed(session_context):
-            logger.info(LOG_SESSION_DESTROYED, id(doc))
-
-        doc.on_session_destroyed(_log_session_destroyed)
-        doc.destroy = partial(destroy_document, doc) # type: ignore
-    finally:
-        state._launching.remove(doc)
-        if config.profiler:
-            try:
-                path = doc.session_context.request.path
-                state._profiles[(path, config.profiler)] += sessions
-                state.param.trigger('_profiles')
-            except Exception:
-                pass
-        if old_doc is not None:
-            bk_set_curdoc(old_doc)
-
-CodeHandler.modify_document = modify_document # type: ignore
-
-# Copied from bokeh 2.4.0, to fix directly in bokeh at some point.
-def create_static_handler(prefix, key, app):
-    # patch
-    key = '/__patchedroot' if key == '/' else key
-
-    route = prefix
-    route += "/static/(.*)" if key == "/" else key + "/static/(.*)"
-    if app.static_path is not None:
-        return (route, StaticFileHandler, {"path" : app.static_path})
-    return (route, StaticHandler, {})
-
-bokeh.server.tornado.create_static_handler = create_static_handler
-
-#---------------------------------------------------------------------
-# Async patches
-#---------------------------------------------------------------------
-
-# Bokeh 2.4.x patches the asyncio event loop policy but Tornado 6.1
-# support the WindowsProactorEventLoopPolicy so we restore it,
-# unless we detect we are running on jupyter_server.
-if (
-    sys.platform == 'win32' and
-    sys.version_info[:3] >= (3, 8, 0) and
-    tornado.version_info >= (6, 1) and
-    type(asyncio.get_event_loop_policy()) is asyncio.WindowsSelectorEventLoopPolicy and
-    (('jupyter_server' not in sys.modules and
-      'jupyter_client' not in sys.modules) or
-     'pytest' in sys.modules)
-):
-    asyncio.set_event_loop_policy(asyncio.WindowsProactorEventLoopPolicy())
-
-#---------------------------------------------------------------------
-# Public API
-#---------------------------------------------------------------------
-
-=======
->>>>>>> 70a27c9e
 def serve(
     panels: TViewableFuncOrPath | Mapping[str, TViewableFuncOrPath],
     port: int = 0,
