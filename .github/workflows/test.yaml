name: tests
on:
  push:
    branches:
      - main
      - branch-1.0
  pull_request:
    branches:
    - '*'
  workflow_dispatch:
  schedule:
    - cron: '0 19 * * SUN'

concurrency:
  group: ${{ github.workflow }}-${{ github.event.pull_request.number || github.ref }}
  cancel-in-progress: true

jobs:
  pre_commit:
    name: Run pre-commit hooks
    runs-on: 'ubuntu-latest'
    steps:
      - uses: actions/checkout@v3
        with:
          fetch-depth: "1"
      - name: set PY
        run: echo "PY=$(python -VV | sha256sum | cut -d' ' -f1)" >> $GITHUB_ENV
      - uses: actions/cache@v3
        with:
          path: ~/.cache/pre-commit
          key: pre-commit|${{ env.PY }}|${{ hashFiles('.pre-commit-config.yaml') }}
      - name: pre-commit
        uses: pre-commit/action@v3.0.0
  unit_test_suite:
    name: Unit tests on ${{ matrix.os }} with Python ${{ matrix.python-version }}
    needs: [pre_commit]
    runs-on: ${{ matrix.os }}
    strategy:
      fail-fast: false
      matrix:
        os: ['ubuntu-latest', 'macos-latest', 'windows-latest']
        # Run on the full set on schedule, workflow_dispatch and push&tags events, otherwise on a subset.
        python-version: ${{ ( github.event_name == 'schedule' || github.event_name == 'workflow_dispatch' || ( github.event_name == 'push' && github.ref_type == 'tag' ) ) && fromJSON('["3.8", "3.9", "3.10", "3.11"]') || fromJSON('["3.8", "3.9", "3.11"]') }}
    timeout-minutes: 90
    env:
      DESC: "Python ${{ matrix.python-version }} tests"
      PYTHON_VERSION: ${{ matrix.python-version }}
      DISPLAY: ":99.0"
      PYTHONIOENCODING: "utf-8"
      GITHUB_TOKEN: ${{ secrets.GITHUB_TOKEN }}
      # Without this env var `doit env_create ...` uses by default
      # the `pyviz` channel, except that we don't want to configure
      # it as one of the sources.
      PYCTDEV_SELF_CHANNEL: "pyviz/label/dev"
      OMP_NUM_THREADS: 1
    steps:
      - uses: actions/checkout@v3
        with:
          fetch-depth: "100"
          # Forcing fetch to avoid 'would clobber existing tag', as the previous step
          # fetches tags already.
      - run: git fetch --prune --tags --unshallow --force
      - uses: actions/setup-python@v4
        with:
          python-version: ${{ matrix.python-version }}
      - uses: conda-incubator/setup-miniconda@v2
        with:
          miniconda-version: "latest"
          auto-update-conda: true
          auto-activate-base: true
      - uses: actions/setup-node@v1
        with:
          node-version: 16.x
      - name: Set up environment
        run: |
          conda info
          pip install --upgrade pip
          pip install hatch hatch-conda wheel
          hatch -v env create test.py${{ matrix.python-version }}
      - name: Run unit test suite
        run: |
<<<<<<< HEAD
          hatch -v run test.py${{ matrix.python-version }}:run
      - name: Run example test suite
=======
          conda activate test-environment
          doit test_unit
      - name: doit test_unit-subprocess
        if: contains(matrix.os, 'ubuntu')
        run: |
          conda activate test-environment
          doit test_subprocess
      - name: test examples
        # Remove when all examples tools can be installed on 3.10
        if: (!(contains(matrix.python-version, '3.1')))
>>>>>>> b53884ce
        run: |
          hatch -v run test.py${{ matrix.python-version }}:run-examples
      - name: Upload coverage to Codecov
        uses: codecov/codecov-action@v3
        with:
          files: ./coverage.xml
          flags: unitexamples-tests
          fail_ci_if_error: false
  ui_test_suite:
    name: UI tests on ${{ matrix.os }} with Python 3.9
    needs: [pre_commit]
    runs-on: ${{ matrix.os }}
    strategy:
      fail-fast: false
      matrix:
        os: ['ubuntu-latest', 'macos-latest', 'windows-latest']
    timeout-minutes: 60
    env:
      DESC: "Python ${{ matrix.python-version }} tests"
      PYTHONIOENCODING: "utf-8"
      PANEL_LOG_LEVEL: info
      GITHUB_TOKEN: ${{ secrets.GITHUB_TOKEN }}
    steps:
      - uses: actions/checkout@v3
        with:
          fetch-depth: "100"
          # Forcing fetch to avoid 'would clobber existing tag', as the previous step
          # fetches tags already.
      - run: git fetch --prune --tags --unshallow --force
      - uses: actions/setup-python@v4
        with:
          python-version: "3.10"
      - uses: conda-incubator/setup-miniconda@v2
        with:
          miniconda-version: "latest"
          auto-update-conda: true
          auto-activate-base: true
      - uses: actions/setup-node@v1
        with:
          node-version: 16.x
      - name: Set up environment
        run: |
          pip install --upgrade pip
          pip install hatch hatch-conda wheel
          hatch -v env create test-ui.py3.10
      - name: Run UI test suite
        run: |
          hatch run jupyterlite:build
          hatch -v run test-ui.py3.10:run
      - name: Upload coverage to Codecov
        uses: codecov/codecov-action@v3
        with:
          files: ./coverage.xml
          flags: ui-tests
          fail_ci_if_error: false # optional (default = false)<|MERGE_RESOLUTION|>--- conflicted
+++ resolved
@@ -79,21 +79,11 @@
           hatch -v env create test.py${{ matrix.python-version }}
       - name: Run unit test suite
         run: |
-<<<<<<< HEAD
           hatch -v run test.py${{ matrix.python-version }}:run
+      - name: Run subprocess unit test suite
+        run: |
+          hatch -v run test.py${{ matrix.python-version }}:run-subprocess
       - name: Run example test suite
-=======
-          conda activate test-environment
-          doit test_unit
-      - name: doit test_unit-subprocess
-        if: contains(matrix.os, 'ubuntu')
-        run: |
-          conda activate test-environment
-          doit test_subprocess
-      - name: test examples
-        # Remove when all examples tools can be installed on 3.10
-        if: (!(contains(matrix.python-version, '3.1')))
->>>>>>> b53884ce
         run: |
           hatch -v run test.py${{ matrix.python-version }}:run-examples
       - name: Upload coverage to Codecov
